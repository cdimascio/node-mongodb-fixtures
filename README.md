--- conflicted
+++ resolved
@@ -48,12 +48,8 @@
 const Fixtures = require('node-mongodb-fixtures');
 const fixtures = new Fixtures();
 
-<<<<<<< HEAD
 fixtures.connect('mongodb://localhost:27017/mydb')
   then(() => fixtures.load())
-=======
-fixtures.connect('mongodb://localhost:27017/mydb').load();
->>>>>>> fe6dcfdd
 ```
 
 [See detailed programmatic usage below](#programmatic-usage)
@@ -155,14 +151,9 @@
 ```javascript
 const Fixtures = require('node-mongodb-fixtures');
 const fixtures = new Fixtures({
-<<<<<<< HEAD
  dir: 'examples/fixtures',
  mute: false // do not mute the log output 
-}); 
-=======
-  dir: 'examples/fixtures',
 });
->>>>>>> fe6dcfdd
 ```
 
 ### Connect
@@ -170,11 +161,7 @@
 Use the standard MongoDB [URI connection scheme](https://docs.mongodb.com/manual/reference/connection-string/)
 
 ```javascript
-<<<<<<< HEAD
 fixtures.connect('mongodb://localhost:27017/mydb') // returns a promise
-=======
-fixtures.connect('mongodb://localhost:27017/mydb');
->>>>>>> fe6dcfdd
 ```
 
 **connect(uri, options, dbName)**
