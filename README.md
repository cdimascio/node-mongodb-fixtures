# node-mongodb-fixtures

![](https://img.shields.io/badge/status-stable-green.svg) ![](https://img.shields.io/badge/license-MIT-blue.svg)

**Setup and tear down test fixtures with MongoDB.**

Use custom scripts to create indexes and more!

<<<<<<< HEAD
Use the CLI or the Node module.

![](https://github.com/cdimascio/node-mongodb-fixtures/raw/3fd02679f26a21f18d5115626a5759b5866248a9/assets/mongodb-fixtures-log.png)
=======
![](https://raw.githubusercontent.com/cdimascio/node-mongodb-fixtures/master/assets/mongodb-fixtures-logo.png)
>>>>>>> bb662bfd

## Install

```shell
npm install node-mongodb-fixtures
```

### CLI

For CLI use, it can be useful to install globally:

```shell
npm install node-mongodb-fixtures -g
```

## Usage

### Programmatic

```javascript
const Fixtures = require('node-mongodb-fixtures');
const fixtures = new Fixtures();

fixtures
  .connect('mongodb://localhost:27017/mydb')
  .then(() => fixtures.unload())
  .then(() => fixtures.load())
  .then(() => fixtures.disconnect());
```

[See detailed programmatic usage below](#programmatic-usage)

### CLI

```shell
❯ mongodb-fixtures load -u mongodb://localhost:27017/mydb'
```

[See detailed cli usage below](#cli-usage)

---

## Try the Example

The following example will load the example fixtures into a locally running MongoDB. To use another DB modify the the connection url accordingly (in step 2)

### Run the example

1. Clone the reop

```shell
git clone https://github.com/cdimascio/node-mongodb-fixtures && cd node-mongodb-fixtures && npm install`
```

2. Load the fixtures into MongoDb

```shell
node bin/mongodb-fixtures load -u mongodb://localhost:27017/mydb --path ./examples/fixtures
```

---

## Create fixtures

#### How

1.  Choose a directory for your fixtures e.g. `./fixtures`
2.  Create any mix of JSON (`.json`), JavaScript (`.js`), or TypeScript files (`.ts`) files. (see file rules below)
3.  Each filename defines a MongoDB collection

**JSON Files**

The name of the JSON file is becomes collection name. Each JSON file **_must_** contain a 'JSON Array of JSON objects'. Each JSON object is loaded as a document in the collection.

JSON files are useful when you can represent all of your documents as JSON.

```json
[{ "name": "Paul", "age": 36 }, { "name": "Phoebe", "age": 26 }]
```

**JavaScript (or TypeScript) Files**

The name of the JSON file is becomes collection name. Each `.js` or `.ts` files must return a 'JSON Array of JSON objects'. Each JSON object is loaded as a document in the collection.

JavaScript files are useful when you require code to represent your documents.

```JavaScript
var ObjectId = require('mongodb').ObjectID;

module.exports = [
  { _id: ObjectId(), name: 'Paul', 'age': 36 },
  { _id: ObjectId(), name: 'Phoebe', 'age': 26 },
];
```

#### Example Structure

```
fixtures/
|-- people.js
|-- places.json
```

See `./examples/fixtures`

## Collection Scripts: Indexes and more...

"Collection scripts" enable you to inject your own custom logic in the fixture creation lifecycle. Each custom script is passed a reference to a MongoDB collection. You may use this reference to modify the collection however you like. For example, you can add indexes and more.

### How

1.  Create a new JavaScript file with an underscore `_` suffix. e.g. `people_.js`.
2.  The `_` denotes a script. The text preceding it, `people`, is the collection name.
3.  Each script is passed a single argument, the collection.
4.  Each must return a `function` that takes a `collection` and returns a `Promise`.

#### Example

```Javascript
// people_.js
module.exports = function(collection) {
  // Write your custom logic and return a promise
  return collection.createIndex( { "address.city": 1 }, { unique: false } );
}
```

```
fixtures/
|-- people_.js
|-- people.js
|-- places.json
```

**Note:** Custom scripts run after all fixtures have completed.

## Programmatic Usage

### Init

use the default fixtures directory,`./fixtures`

```javascript
const Fixtures = require('node-mongodb-fixtures');
const fixtures = new Fixtures();
```

or specifiy the fixtures directory

```javascript
const Fixtures = require('node-mongodb-fixtures');
const fixtures = new Fixtures({
  dir: 'examples/fixtures',
  mute: false, // do not mute the log output
});
```

or filter the fixtures present in the directory with a Regex pattern

```javascript
const Fixtures = require('node-mongodb-fixtures');
const fixtures = new Fixtures({
  dir: 'examples/fixtures',
  filter: 'people.*',
});
```

### Connect

Use the standard MongoDB [URI connection scheme](https://docs.mongodb.com/manual/reference/connection-string/)

```javascript
fixtures.connect('mongodb://localhost:27017/mydb'); // returns a promise
```

**connect(uri, options, dbName)**

| arg       | type              | description                                                                                                                |
| --------- | ----------------- | -------------------------------------------------------------------------------------------------------------------------- |
| `uri`     | string (required) | [MongoDB connection string](https://docs.mongodb.com/manual/reference/connection-string/)                                  |
| `options` | object (optional) | [MongoDB connection options](http://mongodb.github.io/node-mongodb-native/2.2/api/MongoClient.html#connect)                |
| `dbName`  | string (optional) | identifies a database to switch to. Useful when the db in the connection string differs from the db you want to connect to |

See: `./examples/ex1.js`

### Load

```javascript
fixtures.load(); // returns a promise
```

### Unload

```javascript
fixtures.unload(); // returns a promise
```

### Disconnect

```javascript
fixtures.disconnect(); // returns a promise
```

## Example

The following example does the following:

- connects to mongo
- then unloads all fixtures
- then loads all fixtures
- then disconnects

```javascript
const Fixtures = require('node-mongodb-fixtures');
const uri = 'mongodb://localhost/mydb';
const options = null;

const fixtures = new Fixtures({
  dir: 'examples/fixtures',
});

fixtures
  .connect('mongodb://localhost:27017/mydb')
  .then(() => fixtures.unload())
  .then(() => fixtures.load())
  .catch(e => console.error(e))
  .finally(() => fixtures.disconnect());
```

## CLI Usage

```shell
❯ mongodb-fixtures

  Usage: mongodb-fixtures [options] [command]


  Options:

    -V, --version         output the version number
    -u --url <url>        mongo connection string
    -s --ssl              use SSL
    -d --db_name <name>   database name
    -n --ssl_novalidate   use SSL with no verification
    -c --ssl_ca </path/to/cert>  path to cert
    -p --path <path>      resource path. Default ./fixtures
    -f --filter <pattern> regex pattern to filter fixture names
    -b --verbose          verbose logs
    -h, --help            output usage information


  Commands:

    load
    unload
    rebuild
```

## Example Output

```shell
[info ] Using fixtures directory: /Users/dimascio/git/node-mongodb-fixtures/examples/fixtures
[info ] Using database mydb
[info ] No filtering in use
[start] load people
[start] load places
[done ] load people
[done ] load places
[done ] *load all
[start] script people_.js
[done ] script people_.js
[done ] *script all
```

## Contributors

Contributors are welcome!

Special thanks to those who have contributed:

- [cdimascio](https://www.github.com/cdimascio)
- [Mykolas-Zenitech](https://github.com/Mykolas-Zenitech)
- [westyside](https://github.com/westyside)

## License

[MIT](https://opensource.org/licenses/MIT)<|MERGE_RESOLUTION|>--- conflicted
+++ resolved
@@ -6,13 +6,7 @@
 
 Use custom scripts to create indexes and more!
 
-<<<<<<< HEAD
-Use the CLI or the Node module.
-
-![](https://github.com/cdimascio/node-mongodb-fixtures/raw/3fd02679f26a21f18d5115626a5759b5866248a9/assets/mongodb-fixtures-log.png)
-=======
 ![](https://raw.githubusercontent.com/cdimascio/node-mongodb-fixtures/master/assets/mongodb-fixtures-logo.png)
->>>>>>> bb662bfd
 
 ## Install
 
@@ -80,7 +74,7 @@
 #### How
 
 1.  Choose a directory for your fixtures e.g. `./fixtures`
-2.  Create any mix of JSON (`.json`), JavaScript (`.js`), or TypeScript files (`.ts`) files. (see file rules below)
+2.  Create any mix of JSON (`.json`), JavaScript (`.js`) files. (see file rules below)
 3.  Each filename defines a MongoDB collection
 
 **JSON Files**
@@ -93,7 +87,7 @@
 [{ "name": "Paul", "age": 36 }, { "name": "Phoebe", "age": 26 }]
 ```
 
-**JavaScript (or TypeScript) Files**
+**JavaScript Files**
 
 The name of the JSON file is becomes collection name. Each `.js` or `.ts` files must return a 'JSON Array of JSON objects'. Each JSON object is loaded as a document in the collection.
 
@@ -231,6 +225,7 @@
 
 const fixtures = new Fixtures({
   dir: 'examples/fixtures',
+  filter: '.*',
 });
 
 fixtures
