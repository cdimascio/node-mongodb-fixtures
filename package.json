--- conflicted
+++ resolved
@@ -30,13 +30,8 @@
   "homepage": "https://github.com/cdimascio/node-mongodb-fixtures#readme",
   "dependencies": {
     "bluebird": "^3.7.2",
-<<<<<<< HEAD
-    "commander": "^4.1.1",
-    "mongodb": "^3.5.6"
-=======
     "commander": "^5.1.0",
     "mongodb": "^3.5.7"
->>>>>>> 9e669e77
   },
   "devDependencies": {
     "eslint": "^7.0.0",
